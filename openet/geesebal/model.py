--- conflicted
+++ resolved
@@ -28,11 +28,7 @@
             #date_string=utils.getinfo(_date.format('YYYY-MM-dd'))
                                  
             #image_region=image.geometry()
-<<<<<<< HEAD
-            
-=======
-                        
->>>>>>> 1ee74aef
+
             #METEOROLOGY PARAMETERS - GRIDMET AND NLDAS
             tmin,tmax,tair,ux,rh,rso_inst,rso24h=meteorology(image,time_start,meteo_inst_source,meteo_daily_source) #<----LOOK AFTER
             
